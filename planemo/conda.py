"""Planemo specific utilities for dealing with conda.

The extend Galaxy/galaxy-lib's features with planemo specific idioms.
"""

from __future__ import absolute_import

import os

from galaxy.tools.deps import conda_util
<<<<<<< HEAD
from galaxy.tools.deps.requirements import parse_requirements_from_xml
from galaxy.tools.loader_directory import load_tool_elements_from_path
from planemo import git
from planemo.io import shell
from planemo.io import info
from planemo.bioconda_scripts import bioconductor_skeleton
=======

from planemo.io import shell
from planemo.tools import yield_tool_sources_on_paths
>>>>>>> 2b981b32


def build_conda_context(ctx, **kwds):
    """Build a galaxy-lib CondaContext tailored to planemo use.

    Using planemo's common command-line/globa config options.
    """
    condarc_override_default = os.path.join(ctx.workspace, "condarc")
    conda_prefix = kwds.get("conda_prefix", None)
    use_planemo_shell = kwds.get("use_planemo_shell_exec", True)
    ensure_channels = kwds.get("conda_ensure_channels", "")
    condarc_override = kwds.get("condarc", condarc_override_default)
    shell_exec = shell if use_planemo_shell else None
    return conda_util.CondaContext(conda_prefix=conda_prefix,
                                   ensure_channels=ensure_channels,
                                   condarc_override=condarc_override,
                                   shell_exec=shell_exec)


def collect_conda_targets(ctx, paths, found_tool_callback=None, conda_context=None):
    """Load CondaTarget objects from supplied artifact sources.

    If a tool contains more than one requirement, the requirements will each
    appear once in the output.
    """
    conda_targets = set([])
    for (tool_path, tool_source) in yield_tool_sources_on_paths(ctx, paths):
        if found_tool_callback:
            found_tool_callback(tool_path)
        for target in tool_source_conda_targets(tool_source):
            conda_targets.add(target)
    return conda_targets


def collect_conda_target_lists(ctx, paths, found_tool_callback=None):
    """Load CondaTarget lists from supplied artifact sources.

    If a tool contains more than one requirement, the requirements will all
    appear together as one list element of the output list.
    """
    conda_target_lists = set([])
    for (tool_path, tool_source) in yield_tool_sources_on_paths(ctx, paths):
        if found_tool_callback:
            found_tool_callback(tool_path)
<<<<<<< HEAD
        requirements, containers = parse_requirements_from_xml(tool_xml)
        conda_targets.extend(conda_util.requirements_to_conda_targets(requirements))
    return conda_targets


# Bioconda helper functions


def clone_bioconda_repo(path):
    """Clone bioconda repository in given path."""
    bioconda_repo = "git@github.com:bioconda/bioconda-recipes.git"
    git.clone(None, bioconda_repo, path)
    return "git clone of bioconda repo worked"


def write_bioconda_recipe(package_name, clone, update, bioconda_dir_path=None):
    """Make a bioconda recipe given the package name.

    clone: y/N , clone the whole bioconda repository and create recipe inside
    repository.

    update: The update feature differs from the one in bioconda, as it
    updates the specific package, as opposed to the every package in the
    biocoda repository.
    """
    # set bioconda path
    if bioconda_dir_path is None:
        bioconda_recipe_path = os.path.join(os.path.expanduser("~"), "bioconda-recipes")
    else:
        bioconda_recipe_path = os.path.join(bioconda_dir_path, "bioconda-recipes")

    # Clone
    if clone and (not os.path.exists(bioconda_recipe_path)):
        clone_bioconda_repo(bioconda_recipe_path)
        info("bioconda-recipes cloned and writing to %s" % bioconda_dir_path)
    else:
        info("Bioconda repository not cloned or already exists")

    # Check if package_name is in recipes
    presence = any(package_name in r for r, d, f in os.walk(bioconda_recipe_path))
    if presence:
        info("Package already exists in bioconda")
        if update:
            info("Package will be updated")
            recipe_dir = os.path.join(bioconda_recipe_path, "recipes")
            bioconductor_skeleton.write_recipe(package_name, recipe_dir, True)
    elif not presence:
        info("Package found in bioconda recipes")
        recipe_dir = os.path.join(bioconda_recipe_path, "recipes")
        bioconductor_skeleton.write_recipe(package_name, recipe_dir, True)
    return
=======
        conda_target_lists.add(frozenset(tool_source_conda_targets(tool_source)))
    return conda_target_lists


def tool_source_conda_targets(tool_source):
    """Load CondaTarget object from supplied abstract tool source."""
    requirements, _ = tool_source.parse_requirements_and_containers()
    return conda_util.requirements_to_conda_targets(requirements)


__all__ = [
    "build_conda_context",
    "collect_conda_targets",
    "collect_conda_target_lists",
    "tool_source_conda_targets",
]
>>>>>>> 2b981b32
<|MERGE_RESOLUTION|>--- conflicted
+++ resolved
@@ -8,18 +8,9 @@
 import os
 
 from galaxy.tools.deps import conda_util
-<<<<<<< HEAD
-from galaxy.tools.deps.requirements import parse_requirements_from_xml
-from galaxy.tools.loader_directory import load_tool_elements_from_path
-from planemo import git
-from planemo.io import shell
-from planemo.io import info
-from planemo.bioconda_scripts import bioconductor_skeleton
-=======
 
 from planemo.io import shell
 from planemo.tools import yield_tool_sources_on_paths
->>>>>>> 2b981b32
 
 
 def build_conda_context(ctx, **kwds):
@@ -54,31 +45,13 @@
     return conda_targets
 
 
-def collect_conda_target_lists(ctx, paths, found_tool_callback=None):
-    """Load CondaTarget lists from supplied artifact sources.
-
-    If a tool contains more than one requirement, the requirements will all
-    appear together as one list element of the output list.
-    """
-    conda_target_lists = set([])
-    for (tool_path, tool_source) in yield_tool_sources_on_paths(ctx, paths):
-        if found_tool_callback:
-            found_tool_callback(tool_path)
-<<<<<<< HEAD
-        requirements, containers = parse_requirements_from_xml(tool_xml)
-        conda_targets.extend(conda_util.requirements_to_conda_targets(requirements))
-    return conda_targets
-
-
 # Bioconda helper functions
-
 
 def clone_bioconda_repo(path):
     """Clone bioconda repository in given path."""
     bioconda_repo = "git@github.com:bioconda/bioconda-recipes.git"
     git.clone(None, bioconda_repo, path)
     return "git clone of bioconda repo worked"
-
 
 def write_bioconda_recipe(package_name, clone, update, bioconda_dir_path=None):
     """Make a bioconda recipe given the package name.
@@ -116,7 +89,18 @@
         recipe_dir = os.path.join(bioconda_recipe_path, "recipes")
         bioconductor_skeleton.write_recipe(package_name, recipe_dir, True)
     return
-=======
+
+
+def collect_conda_target_lists(ctx, paths, found_tool_callback=None):
+    """Load CondaTarget lists from supplied artifact sources.
+
+    If a tool contains more than one requirement, the requirements will all
+    appear together as one list element of the output list.
+    """
+    conda_target_lists = set([])
+    for (tool_path, tool_source) in yield_tool_sources_on_paths(ctx, paths):
+        if found_tool_callback:
+            found_tool_callback(tool_path)
         conda_target_lists.add(frozenset(tool_source_conda_targets(tool_source)))
     return conda_target_lists
 
@@ -132,5 +116,4 @@
     "collect_conda_targets",
     "collect_conda_target_lists",
     "tool_source_conda_targets",
-]
->>>>>>> 2b981b32
+]