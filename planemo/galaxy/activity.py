"""Module provides generic interface to running Galaxy tools and workflows."""

import json
import os
import sys
import tempfile
import time
import traceback
from datetime import datetime

import bioblend
from bioblend.util import attach_file
from galaxy.tool_util.client.staging import (
    StagingInterace,
)
from galaxy.tool_util.cwl.util import (
    invocation_to_output,
    output_properties,
    output_to_cwl_json,
    tool_response_to_output,
)
from galaxy.tool_util.parser import get_tool_source
from galaxy.tool_util.verify.interactor import galaxy_requests_post
from galaxy.util import (
    safe_makedirs,
    unicodify,
)
from requests.exceptions import RequestException
from six.moves.urllib.parse import urljoin

from planemo.galaxy.api import summarize_history
from planemo.io import wait_on
from planemo.runnable import (
    ErrorRunResponse,
    get_outputs,
    RunnableType,
    SuccessfulRunResponse,
)

DEFAULT_HISTORY_NAME = "CWL Target History"
ERR_NO_SUCH_TOOL = ("Failed to find tool with ID [%s] in Galaxy - cannot execute job. "
                    "You may need to enable verbose logging and determine why the tool did not load. [%s]")


def execute(ctx, config, runnable, job_path, **kwds):
    """Execute a Galaxy activity."""
    try:
        start_datetime = datetime.now()
        return _execute(ctx, config, runnable, job_path, **kwds)
    except Exception as e:
        end_datetime = datetime.now()
        if ctx.verbose:
            ctx.vlog("Failed to execute Galaxy activity, throwing ErrorRunResponse")
            traceback.print_exc(file=sys.stdout)
        return ErrorRunResponse(unicodify(e), start_datetime=start_datetime, end_datetime=end_datetime)


def _verified_tool_id(runnable, user_gi):
    tool_id = _tool_id(runnable.path)
    try:
        user_gi.tools.show_tool(tool_id)
    except Exception as e:
        raise Exception(ERR_NO_SUCH_TOOL % (tool_id, e))
    return tool_id


def _inputs_representation(runnable):
    if runnable.type == RunnableType.cwl_tool:
        inputs_representation = "cwl"
    else:
        inputs_representation = "galaxy"
    return inputs_representation


def log_contents_str(config):
    if hasattr(config, "log_contents"):
        return config.log_contents
    else:
        return "No log for this engine type."


class PlanemoStagingInterface(StagingInterace):

    def __init__(self, ctx, runnable, user_gi, version_major, simultaneous_uploads):
        self._ctx = ctx
        self._user_gi = user_gi
        self._runnable = runnable
        self._version_major = version_major
        self._simultaneous_uploads = simultaneous_uploads

    def _post(self, api_path, payload, files_attached=False):
        params = dict(key=self._user_gi.key)
        url = urljoin(self._user_gi.url, "api/" + api_path)
        return galaxy_requests_post(url, data=payload, params=params, as_json=True).json()

    def _attach_file(self, path):
        return attach_file(path)

    def _handle_job(self, job_response):
        if not self._simultaneous_uploads:
            job_id = job_response["id"]
            _wait_for_job(self._user_gi, job_id)

    @property
    def use_fetch_api(self):
        # hack around this not working for galaxy_tools - why is that :(
        return self._runnable.type != RunnableType.galaxy_tool and self._version_major >= "20.09"

    # extension point for planemo to override logging
    def _log(self, message):
        self._ctx.vlog(message)


def _execute(ctx, config, runnable, job_path, **kwds):  # noqa C901
    user_gi = config.user_gi
    admin_gi = config.gi

    start_datetime = datetime.now()
    try:
        job_dict, _, history_id = stage_in(ctx, runnable, config, job_path, **kwds)
    except Exception:
        ctx.vlog("Problem with staging in data for Galaxy activities...")
        raise
    if runnable.type in [RunnableType.galaxy_tool, RunnableType.cwl_tool]:
        response_class = GalaxyToolRunResponse
        tool_id = _verified_tool_id(runnable, user_gi)
        inputs_representation = _inputs_representation(runnable)
        run_tool_payload = dict(
            history_id=history_id,
            tool_id=tool_id,
            inputs=job_dict,
            inputs_representation=inputs_representation,
        )
        ctx.vlog("Post to Galaxy tool API with payload [%s]" % run_tool_payload)
        tool_run_response = user_gi.tools._post(run_tool_payload)

        if not kwds.get('no_wait'):
            job = tool_run_response["jobs"][0]
            job_id = job["id"]
            try:
                final_state = _wait_for_job(user_gi, job_id)
            except Exception:
                summarize_history(ctx, user_gi, history_id)
                raise
            if final_state != "ok":
                msg = "Failed to run CWL tool job final job state is [%s]." % final_state
                summarize_history(ctx, user_gi, history_id)
                raise Exception(msg)

            ctx.vlog("Final job state was ok, fetching details for job [%s]" % job_id)
            job_info = admin_gi.jobs.show_job(job_id)
            response_kwds = {
                'job_info': job_info,
                'api_run_response': tool_run_response,
            }
            if ctx.verbose:
                summarize_history(ctx, user_gi, history_id)

    elif runnable.type in [RunnableType.galaxy_workflow, RunnableType.cwl_workflow]:
        response_class = GalaxyWorkflowRunResponse
        workflow_id = config.workflow_id_for_runnable(runnable)
        ctx.vlog("Found Galaxy workflow ID [%s] for URI [%s]" % (workflow_id, runnable.uri))
        # TODO: Use the following when BioBlend 0.14 is released
        # invocation = user_gi.worklfows.invoke_workflow(
        #    workflow_id,
        #    inputs=job_dict,
        #    history_id=history_id,
        #    allow_tool_state_corrections=True,
        #    inputs_by="name",
        # )
        payload = dict(
            workflow_id=workflow_id,
            history_id=history_id,
            inputs=job_dict,
            inputs_by="name",
            allow_tool_state_corrections=True,
        )
        invocations_url = "%s/workflows/%s/invocations" % (
            user_gi.url,
            workflow_id,
        )
        invocation = user_gi.workflows._post(payload, url=invocations_url)
        invocation_id = invocation["id"]

        ctx.vlog("Waiting for invocation [%s]" % invocation_id)
        polling_backoff = kwds.get("polling_backoff", 0)
        final_invocation_state = 'new'
        error_message = ""
        try:
            final_invocation_state = _wait_for_invocation(ctx, user_gi, history_id, workflow_id, invocation_id, polling_backoff)
            assert final_invocation_state == 'scheduled'
        except Exception:
            ctx.vlog("Problem waiting on invocation...")
            summarize_history(ctx, user_gi, history_id)
            error_message = "Final invocation state is [%s]" % final_invocation_state
        ctx.vlog("Final invocation state is [%s]" % final_invocation_state)

        if not kwds.get('no_wait'):
            final_state = _wait_for_history(ctx, user_gi, history_id, polling_backoff)
            if final_state != "ok":
                msg = "Failed to run workflow final history state is [%s]." % final_state
                error_message = msg if not error_message else "%s. %s" % (error_message, msg)
                ctx.vlog(msg)
                summarize_history(ctx, user_gi, history_id)
            else:
                ctx.vlog("Final history state is 'ok'")

        response_kwds = {
            'workflow_id': workflow_id,
            'invocation_id': invocation_id,
            'history_state': final_state if not kwds.get('no_wait') else None,
            'invocation_state': final_invocation_state,
            'error_message': error_message,
        }

    else:
        raise NotImplementedError()

    run_response = response_class(
        ctx=ctx,
        runnable=runnable,
        user_gi=user_gi,
        history_id=history_id,
        log=log_contents_str(config),
        start_datetime=start_datetime,
        end_datetime=datetime.now(),
        **response_kwds
    )
    if kwds.get("download_outputs", True):
        output_directory = kwds.get("output_directory", None)
        ctx.vlog("collecting outputs from run...")
        run_response.collect_outputs(ctx, output_directory)
        ctx.vlog("collecting outputs complete")
    return run_response


def stage_in(ctx, runnable, config, job_path, **kwds):  # noqa C901
    # only upload objects as files/collections for CWL workflows...
    tool_or_workflow = "tool" if runnable.type != RunnableType.cwl_workflow else "workflow"
    to_posix_lines = runnable.type.is_galaxy_artifact
    simultaneous_uploads = kwds.get("simultaneous_uploads", False)
    user_gi = config.user_gi
    history_id = _history_id(user_gi, **kwds)
    job_dict, datasets = PlanemoStagingInterface(ctx, runnable, user_gi, config.version_major, simultaneous_uploads).stage(
        tool_or_workflow,
        history_id=history_id,
        job_path=job_path,
        use_path_paste=config.use_path_paste,
        to_posix_lines=to_posix_lines,
    )

    if datasets and kwds.get('check_uploads_ok', True):
        ctx.vlog("uploaded datasets [%s] for activity, checking history state" % datasets)
        final_state = _wait_for_history(ctx, user_gi, history_id)

        for (dataset, path) in datasets:
            dataset_details = user_gi.histories.show_dataset(
                history_id,
                dataset["id"],
            )
            ctx.vlog("Uploaded dataset for path [%s] with metadata [%s]" % (path, dataset_details))
    else:
        # Mark uploads as ok because nothing to do.
        final_state = "ok"

    ctx.vlog("final state is %s" % final_state)
    if final_state != "ok":
        msg = "Failed to run job final job state is [%s]." % final_state
        summarize_history(ctx, user_gi, history_id)
        raise Exception(msg)
<<<<<<< HEAD
    return job_dict, datasets, history_id
=======
    return job_dict, datasets
>>>>>>> f5b2a4aa


def _file_path_to_name(file_path):
    if file_path is not None:
        name = os.path.basename(file_path)
    else:
        name = "defaultname"
    return name


class GalaxyBaseRunResponse(SuccessfulRunResponse):

    def __init__(
        self,
        ctx,
        runnable,
        user_gi,
        history_id,
        log,
        start_datetime=None,
        end_datetime=None,
    ):
        self._ctx = ctx
        self._runnable = runnable
        self._user_gi = user_gi
        self._history_id = history_id
        self._log = log

        self._job_info = None

        self._outputs_dict = None
        self._start_datetime = start_datetime
        self._end_datetime = end_datetime

    def to_galaxy_output(self, output):
        """Convert runnable output to a GalaxyOutput object.

        Subclasses for workflow and tool execution override this.
        """
        raise NotImplementedError()

    @property
    def start_datetime(self):
        """Start datetime of run."""
        return self._start_datetime

    @property
    def end_datetime(self):
        """End datetime of run."""
        return self._end_datetime

    def _get_extra_files(self, dataset_details):
        extra_files_url = "%s/histories/%s/contents/%s/extra_files" % (
            self._user_gi.url, self._history_id, dataset_details["id"]
        )
        extra_files = self._user_gi.jobs._get(url=extra_files_url)
        return extra_files

    def _get_metadata(self, history_content_type, content_id):
        if history_content_type == "dataset":
            return self._user_gi.histories.show_dataset(
                self._history_id,
                content_id,
            )
        elif history_content_type == "dataset_collection":
            return self._user_gi.histories.show_dataset_collection(
                self._history_id,
                content_id,
            )
        else:
            raise Exception("Unknown history content type encountered [%s]" % history_content_type)

    def collect_outputs(self, ctx, output_directory):
        assert self._outputs_dict is None, "collect_outputs pre-condition violated"

        outputs_dict = {}
        if not output_directory:
            # TODO: rather than creating a directory just use
            # Galaxy paths if they are available in this
            # configuration.
            output_directory = tempfile.mkdtemp()

        def get_dataset(dataset_details, filename=None):
            parent_basename = dataset_details.get("cwl_file_name")
            if not parent_basename:
                parent_basename = dataset_details.get("name")
            file_ext = dataset_details["file_ext"]
            if file_ext == "directory":
                # TODO: rename output_directory to outputs_directory because we can have output directories
                # and this is confusing...
                the_output_directory = os.path.join(output_directory, parent_basename)
                safe_makedirs(the_output_directory)
                destination = self.download_output_to(dataset_details, the_output_directory, filename=filename)
            else:
                destination = self.download_output_to(dataset_details, output_directory, filename=filename)
            if filename is None:
                basename = parent_basename
            else:
                basename = os.path.basename(filename)

            return {"path": destination, "basename": basename}

        ctx.vlog("collecting outputs to directory %s" % output_directory)

        for runnable_output in get_outputs(self._runnable, gi=self._user_gi):
            output_id = runnable_output.get_id()
            if not output_id:
                ctx.vlog("Workflow output identified without an ID (label), skipping")
                continue
            output_dict_value = None
            is_cwl = self._runnable.type in [RunnableType.cwl_workflow, RunnableType.cwl_tool]
            output_src = self.output_src(runnable_output)
            if not is_cwl and output_src["src"] == "hda":
                output_dataset_id = output_src["id"]
                dataset = self._get_metadata("dataset", output_dataset_id)
                dataset_dict = get_dataset(dataset)
                ctx.vlog("populated destination [%s]" % dataset_dict["path"])

                if dataset["file_ext"] == "expression.json":
                    with open(dataset_dict["path"], "r") as f:
                        output_dict_value = json.load(f)
                else:
                    output_dict_value = output_properties(**dataset_dict)
            else:
                output_dataset_id = output_src["id"]
                galaxy_output = self.to_galaxy_output(runnable_output)
                cwl_output = output_to_cwl_json(
                    galaxy_output,
                    self._get_metadata,
                    get_dataset,
                    self._get_extra_files,
                    pseduo_location=True,
                )
                if is_cwl:
                    output_dict_value = cwl_output
                else:

                    def attach_file_properties(collection, cwl_output):
                        elements = collection["elements"]
                        assert len(elements) == len(cwl_output)
                        for element, cwl_output_element in zip(elements, cwl_output):
                            element["_output_object"] = cwl_output_element
                            if isinstance(cwl_output_element, list):
                                assert "elements" in element["object"]
                                attach_file_properties(element["object"], cwl_output_element)

                    output_metadata = self._get_metadata("dataset_collection", output_dataset_id)
                    attach_file_properties(output_metadata, cwl_output)
                    output_dict_value = output_metadata

            outputs_dict[output_id] = output_dict_value

        self._outputs_dict = outputs_dict
        ctx.vlog("collected outputs [%s]" % self._outputs_dict)

    @property
    def log(self):
        return self._log

    @property
    def job_info(self):
        if self._job_info is not None:
            return dict(
                stdout=self._job_info["stdout"],
                stderr=self._job_info["stderr"],
                command_line=self._job_info["command_line"],
            )
        return None

    @property
    def invocation_details(self):
        return None

    @property
    def outputs_dict(self):
        return self._outputs_dict

    def download_output_to(self, dataset_details, output_directory, filename=None):
        if filename is None:
            local_filename = dataset_details.get("cwl_file_name") or dataset_details.get("name")
        else:
            local_filename = filename
        destination = os.path.join(output_directory, local_filename)
        self._history_content_download(
            self._history_id,
            dataset_details["id"],
            to_path=destination,
            filename=filename,
        )
        return destination

    def _history_content_download(self, history_id, dataset_id, to_path, filename=None):
        user_gi = self._user_gi
        url = user_gi.url + "/histories/%s/contents/%s/display" % (history_id, dataset_id)

        data = {}
        if filename:
            data["filename"] = filename

        r = user_gi.make_get_request(url, params=data, stream=True, timeout=user_gi.timeout)
        r.raise_for_status()

        with open(to_path, 'wb') as fp:
            for chunk in r.iter_content(chunk_size=bioblend.CHUNK_SIZE):
                if chunk:
                    fp.write(chunk)


class GalaxyToolRunResponse(GalaxyBaseRunResponse):

    def __init__(
        self,
        ctx,
        runnable,
        user_gi,
        history_id,
        log,
        job_info,
        api_run_response,
        start_datetime=None,
        end_datetime=None,
    ):
        super(GalaxyToolRunResponse, self).__init__(
            ctx=ctx,
            runnable=runnable,
            user_gi=user_gi,
            history_id=history_id,
            log=log,
            start_datetime=start_datetime,
            end_datetime=end_datetime,
        )
        self._job_info = job_info
        self.api_run_response = api_run_response

    def is_collection(self, output):
        # TODO: Make this more rigorous - search both output and output
        # collections - throw an exception if not found in either place instead
        # of just assuming all non-datasets are collections.
        return self.output_src(output)["src"] == "hdca"

    def to_galaxy_output(self, runnable_output):
        output_id = runnable_output.get_id()
        return tool_response_to_output(self.api_run_response, self._history_id, output_id)

    def output_src(self, output):
        outputs = self.api_run_response["outputs"]
        output_collections = self.api_run_response["output_collections"]
        output_id = output.get_id()
        output_src = None
        self._ctx.vlog("Looking for id [%s] in outputs [%s]" % (output_id, outputs))
        for output in outputs:
            if output["output_name"] == output_id:
                output_src = {"src": "hda", "id": output["id"]}
        for output_collection in output_collections:
            if output_collection["output_name"] == output_id:
                output_src = {"src": "hdca", "id": output_collection["id"]}
        return output_src


class GalaxyWorkflowRunResponse(GalaxyBaseRunResponse):

    def __init__(
        self,
        ctx,
        runnable,
        user_gi,
        history_id,
        log,
        workflow_id,
        invocation_id,
        history_state='ok',
        invocation_state='ok',
        error_message=None,
        start_datetime=None,
        end_datetime=None,
    ):
        super(GalaxyWorkflowRunResponse, self).__init__(
            ctx=ctx,
            runnable=runnable,
            user_gi=user_gi,
            history_id=history_id,
            log=log,
            start_datetime=start_datetime,
            end_datetime=end_datetime,
        )
        self._workflow_id = workflow_id
        self._invocation_id = invocation_id
        self._invocation_details = {}
        self._cached_invocation = None
        self.history_state = history_state
        self.invocation_state = invocation_state
        self.error_message = error_message
        self._invocation_details = self.collect_invocation_details(invocation_id)

    def to_galaxy_output(self, runnable_output):
        output_id = runnable_output.get_id()
        self._ctx.vlog("checking for output in invocation [%s]" % self._invocation)
        return invocation_to_output(self._invocation, self._history_id, output_id)

    def output_src(self, output):
        invocation = self._invocation
        # Use newer workflow outputs API.

        output_name = output.get_id()
        if output_name in invocation["outputs"]:
            return invocation["outputs"][output.get_id()]
        elif output_name in invocation["output_collections"]:
            return invocation["output_collections"][output.get_id()]
        else:
            raise Exception("Failed to find output [%s] in invocation outputs [%s]" % (output_name, invocation["outputs"]))

    def collect_invocation_details(self, invocation_id=None):
        gi = self._user_gi
        invocation_steps = {}
        invocation = self.get_invocation(invocation_id)
        for step in invocation['steps']:
            step_label_or_index = "{}. {}".format(step['order_index'], step['workflow_step_label'] or 'Unnamed step')
            workflow_step = gi.invocations.show_invocation_step(self._invocation_id, step['id'])
            workflow_step['subworkflow'] = None
            subworkflow_invocation_id = workflow_step.get('subworkflow_invocation_id')
            if subworkflow_invocation_id:
                workflow_step['subworkflow'] = self.collect_invocation_details(subworkflow_invocation_id)
            workflow_step_job_details = [self._user_gi.jobs.show_job(j['id'], full_details=True) for j in workflow_step['jobs']]
            workflow_step['jobs'] = workflow_step_job_details
            invocation_steps[step_label_or_index] = workflow_step
        return invocation_steps

    @property
    def invocation_details(self):
        return self._invocation_details

    def get_invocation(self, invocation_id):
        return self._user_gi.invocations.show_invocation(invocation_id)

    @property
    def _invocation(self):
        if self._cached_invocation is None:
            self._cached_invocation = self.get_invocation(self._invocation_id)
        return self._cached_invocation

    @property
    def was_successful(self):
        return self.history_state in ['ok', None] and self.invocation_state == 'scheduled'


def _tool_id(tool_path):
    tool_source = get_tool_source(tool_path)
    return tool_source.parse_id()


def _history_id(gi, **kwds):
    history_id = kwds.get("history_id", None)
    if history_id is None:
        history_name = kwds.get("history_name", DEFAULT_HISTORY_NAME) or DEFAULT_HISTORY_NAME
        history_id = gi.histories.create_history(history_name)["id"]
    if kwds.get('tags'):
        tags = kwds.get('tags').split(',')
        gi.histories.update_history(history_id, tags=tags)
    return history_id


def get_dict_from_workflow(gi, workflow_id):
    return gi.workflows.export_workflow_dict(workflow_id)


def _wait_for_invocation(ctx, gi, history_id, workflow_id, invocation_id, polling_backoff=0):

    def state_func():
        return _retry_on_timeouts(ctx, gi, lambda gi: gi.workflows.show_invocation(workflow_id, invocation_id))

    return _wait_on_state(state_func, polling_backoff)


def _retry_on_timeouts(ctx, gi, f):
    gi.timeout = 60
    try_count = 5
    try:
        for try_num in range(try_count):
            start_time = time.time()
            try:
                return f(gi)
            except RequestException:
                end_time = time.time()
                if end_time - start_time > 45 and (try_num + 1) < try_count:
                    ctx.vlog("Galaxy seems to have timedout, retrying to fetch status.")
                    continue
                else:
                    raise
    finally:
        gi.timeout = None


def has_jobs_in_states(ctx, gi, history_id, states):
    params = {"history_id": history_id}
    jobs_url = gi.url + '/jobs'
    jobs = gi.jobs._get(url=jobs_url, params=params)
    target_jobs = [j for j in jobs if j["state"] in states]
    return len(target_jobs) > 0


def _wait_for_history(ctx, gi, history_id, polling_backoff=0):
    # Used to wait for active jobs and then wait for history, but now this is called
    # after upload is complete and after the invocation has been done scheduling - so
    # no need to wait for active jobs anymore I think.

    def state_func():
        return _retry_on_timeouts(ctx, gi, lambda gi: gi.histories.show_history(history_id))

    return _wait_on_state(state_func, polling_backoff)


def _wait_for_job(gi, job_id):
    def state_func():
        return gi.jobs.show_job(job_id, full_details=True)

    return _wait_on_state(state_func)


def _wait_on_state(state_func, polling_backoff=0):

    def get_state():
        response = state_func()
        state = response["state"]
        if str(state) not in ["running", "queued", "new", "ready"]:
            return state
        else:
            return None
    timeout = 60 * 60 * 24
    final_state = wait_on(get_state, "state", timeout, polling_backoff)
    return final_state


__all__ = (
    "execute",
)<|MERGE_RESOLUTION|>--- conflicted
+++ resolved
@@ -268,11 +268,7 @@
         msg = "Failed to run job final job state is [%s]." % final_state
         summarize_history(ctx, user_gi, history_id)
         raise Exception(msg)
-<<<<<<< HEAD
     return job_dict, datasets, history_id
-=======
-    return job_dict, datasets
->>>>>>> f5b2a4aa
 
 
 def _file_path_to_name(file_path):
