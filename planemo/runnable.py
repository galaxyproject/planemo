--- conflicted
+++ resolved
@@ -346,58 +346,7 @@
 
     def structured_test_data(self, run_response):
         """Check a test case against outputs dictionary."""
-<<<<<<< HEAD
         return run_response.structured_data(self)
-=======
-        output_problems = []
-        if run_response.was_successful:
-            outputs_dict = run_response.outputs_dict
-            execution_problem = None
-            for output_id, output_test in self.output_expectations.items():
-                if output_id not in outputs_dict:
-                    message = "Expected output [%s] not found in results." % output_id
-                    output_problems.append(message)
-                    continue
-
-                output_value = outputs_dict[output_id]
-                output_problems.extend(
-                    self._check_output(output_id, output_value, output_test)
-                )
-            if output_problems:
-                status = "failure"
-            else:
-                status = "success"
-        else:
-            execution_problem = run_response.error_message
-            status = "error"
-        data_dict = dict(
-            status=status
-        )
-        if status != "success":
-            data_dict["output_problems"] = output_problems
-            data_dict["execution_problem"] = execution_problem
-        log = run_response.log
-        if log is not None:
-            data_dict["problem_log"] = log
-        job_info = run_response.job_info
-        if job_info is not None:
-            data_dict["job"] = job_info
-        invocation_details = run_response.invocation_details
-        if invocation_details is not None:
-            data_dict["invocation_details"] = invocation_details
-        data_dict["inputs"] = self._job
-        if run_response.start_datetime is not None:
-            data_dict["start_datetime"] = run_response.start_datetime.isoformat()
-        if run_response.end_datetime is not None:
-            data_dict["end_datetime"] = run_response.end_datetime.isoformat()
-        return dict(
-            id=("%s_%s" % (self._test_id, self.index)),
-            has_data=True,
-            data=data_dict,
-            doc=self.doc,
-            test_type=self.runnable.type.name,
-        )
->>>>>>> a494ef2f
 
     @property
     def _job(self):
@@ -636,6 +585,10 @@
         invocation_details = self.invocation_details
         if invocation_details is not None:
             data_dict["invocation_details"] = invocation_details
+        if self.start_datetime is not None:
+            data_dict["start_datetime"] = self.start_datetime.isoformat()
+        if self.end_datetime is not None:
+            data_dict["end_datetime"] = self.end_datetime.isoformat()
         if test_case:
             data_dict["inputs"] = test_case._job
             return dict(
