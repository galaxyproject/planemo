--- conflicted
+++ resolved
@@ -484,7 +484,6 @@
         raise NotImplementedError("Getting outputs for this artifact type is not yet supported.")
 
 
-<<<<<<< HEAD
 def flatten_to_single_artifacts(runnables):
     """
     In a list of Runnables, replace non-single artifacts (currently
@@ -506,11 +505,7 @@
     return single_runnables
 
 
-@add_metaclass(abc.ABCMeta)
-class RunnableOutput(object):
-=======
 class RunnableOutput(metaclass=abc.ABCMeta):
->>>>>>> 108a4b97
     """Description of a single output of an execution of a Runnable."""
 
     @abc.abstractproperty
