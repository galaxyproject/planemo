--- conflicted
+++ resolved
@@ -58,7 +58,6 @@
             #        print(o.read())
             #    raise
 
-<<<<<<< HEAD
     @skip_if_environ("PLANEMO_SKIP_GALAXY_TESTS")
     def test_workflow_test_assembly_intro_example(self):
         """Test testing a simple GA workflow with Galaxy."""
@@ -80,8 +79,7 @@
             #    raise
 
     @skip_unless_python_2_7()
-=======
->>>>>>> 7ebe5d8e
+
     @skip_if_environ("PLANEMO_SKIP_CWLTOOL_TESTS")
     def test_cwltool_tool_test(self):
         """Test testing a CWL tool with cwltool."""
